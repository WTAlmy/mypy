"""The semantic analyzer.

Bind names to definitions and do various other simple consistency
checks. For example, consider this program:

  x = 1
  y = x

Here semantic analysis would detect that the assignment 'x = 1'
defines a new variable, the type of which is to be inferred (in a
later pass; type inference or type checking is not part of semantic
analysis).  Also, it would bind both references to 'x' to the same
module-level variable node.  The second assignment would also be
analyzed, and the type of 'y' marked as being inferred.

Semantic analysis is the first analysis pass after parsing, and it is
subdivided into three passes:

 * FirstPass looks up externally visible names defined in a module but
   ignores imports and local definitions.  It helps enable (some)
   cyclic references between modules, such as module 'a' that imports
   module 'b' and used names defined in b *and* vice versa.  The first
   pass can be performed before dependent modules have been processed.

 * SemanticAnalyzer is the second pass.  It does the bulk of the work.
   It assumes that dependent modules have been semantically analyzed,
   up to the second pass, unless there is a import cycle.

 * ThirdPass checks that type argument counts are valid; for example,
   it will reject Dict[int].  We don't do this in the second pass,
   since we infer the type argument counts of classes during this
   pass, and it is possible to refer to classes defined later in a
   file, which would not have the type argument count set yet.

Semantic analysis of types is implemented in module mypy.typeanal.

TODO: Check if the third pass slows down type checking significantly.
  We could probably get rid of it -- for example, we could collect all
  analyzed types in a collection and check them without having to
  traverse the entire AST.
"""

from typing import (
    List, Dict, Set, Tuple, cast, Any, overload, TypeVar, Union, Optional
)

from mypy.nodes import (
    MypyFile, TypeInfo, Node, AssignmentStmt, FuncDef, OverloadedFuncDef,
    ClassDef, Var, GDEF, MODULE_REF, FuncItem, Import,
    ImportFrom, ImportAll, Block, LDEF, NameExpr, MemberExpr,
    IndexExpr, TupleExpr, ListExpr, ExpressionStmt, ReturnStmt,
    RaiseStmt, YieldStmt, AssertStmt, OperatorAssignmentStmt, WhileStmt,
    ForStmt, BreakStmt, ContinueStmt, IfStmt, TryStmt, WithStmt, DelStmt,
    GlobalDecl, SuperExpr, DictExpr, CallExpr, RefExpr, OpExpr, UnaryExpr,
    SliceExpr, CastExpr, TypeApplication, Context, SymbolTable,
    SymbolTableNode, BOUND_TVAR, UNBOUND_TVAR, ListComprehension, GeneratorExpr,
    FuncExpr, MDEF, FuncBase, Decorator, SetExpr, TypeVarExpr,
    StrExpr, PrintStmt, ConditionalExpr, PromoteExpr,
    ComparisonExpr, StarExpr, ARG_POS, ARG_NAMED, MroError, type_aliases,
    YieldFromStmt, YieldFromExpr, NamedTupleExpr, NonlocalDecl,
    SetComprehension, DictionaryComprehension, TYPE_ALIAS, TypeAliasExpr,
    COVARIANT, CONTRAVARIANT, INVARIANT
)
from mypy.visitor import NodeVisitor
from mypy.traverser import TraverserVisitor
from mypy.errors import Errors
from mypy.types import (
    NoneTyp, CallableType, Overloaded, Instance, Type, TypeVarType, AnyType,
    FunctionLike, UnboundType, TypeList, ErrorType, TypeVarDef,
    replace_leading_arg_type, TupleType, UnionType, StarType, EllipsisType
)
from mypy.nodes import function_type, implicit_module_attrs
from mypy.typeanal import TypeAnalyser, TypeAnalyserPass3, analyse_type_alias
from mypy.exprtotype import expr_to_unanalyzed_type, TypeTranslationError
from mypy.lex import lex
from mypy.parsetype import parse_type


T = TypeVar('T')


# Inferred value of an expression.
ALWAYS_TRUE = 0
ALWAYS_FALSE = 1
TRUTH_VALUE_UNKNOWN = 2

# Map from obsolete name to the current spelling.
obsolete_name_mapping = {
    'typing.Function': 'typing.Callable',
    'typing.typevar': 'typing.TypeVar',
}

# Hard coded type promotions (shared between all Python versions).
# These add extra ad-hoc edges to the subtyping relation. For example,
# int is considered a subtype of float, even though there is no
# subclass relationship.
TYPE_PROMOTIONS = {
    'builtins.int': 'builtins.float',
    'builtins.float': 'builtins.complex',
}

# Hard coded type promotions for Python 3.
TYPE_PROMOTIONS_PYTHON3 = TYPE_PROMOTIONS.copy()
TYPE_PROMOTIONS_PYTHON3.update({
    'builtins.bytearray': 'builtins.bytes',
})

# Hard coded type promotions for Python 2.
TYPE_PROMOTIONS_PYTHON2 = TYPE_PROMOTIONS.copy()
TYPE_PROMOTIONS_PYTHON2.update({
    'builtins.str': 'builtins.unicode',
})


class SemanticAnalyzer(NodeVisitor):
    """Semantically analyze parsed mypy files.

    The analyzer binds names and does various consistency checks for a
    parse tree. Note that type checking is performed as a separate
    pass.

    This is the second phase of semantic analysis.
    """

    # Library search paths
    lib_path = None  # type: List[str]
    # Module name space
    modules = None  # type: Dict[str, MypyFile]
    # Global name space for current module
    globals = None  # type: SymbolTable
    # Names declared using "global" (separate set for each scope)
    global_decls = None  # type: List[Set[str]]
    # Names declated using "nonlocal" (separate set for each scope)
    nonlocal_decls = None  # type: List[Set[str]]
    # Local names of function scopes; None for non-function scopes.
    locals = None  # type: List[SymbolTable]
    # Nested block depths of scopes
    block_depth = None  # type: List[int]
    # TypeInfo of directly enclosing class (or None)
    type = None  # type: TypeInfo
    # Stack of outer classes (the second tuple item contains tvars).
    type_stack = None  # type: List[TypeInfo]
    # Type variables that are bound by the directly enclosing class
    bound_tvars = None  # type: List[SymbolTableNode]
    # Stack of type varialbes that were bound by outer classess
    tvar_stack = None  # type: List[List[SymbolTableNode]]

    # Stack of functions being analyzed
    function_stack = None  # type: List[FuncItem]

    loop_depth = 0         # Depth of breakable loops
    cur_mod_id = ''        # Current module id (or None) (phase 2)
    imports = None  # type: Set[str]  # Imported modules (during phase 2 analysis)
    errors = None  # type: Errors     # Keeps track of generated errors

    def __init__(self, lib_path: List[str], errors: Errors,
                 pyversion: int = 3) -> None:
        """Construct semantic analyzer.

        Use lib_path to search for modules, and report analysis errors
        using the Errors instance.
        """
        self.locals = [None]
        self.imports = set()
        self.type = None
        self.type_stack = []
        self.bound_tvars = None
        self.tvar_stack = []
        self.function_stack = []
        self.block_depth = [0]
        self.loop_depth = 0
        self.lib_path = lib_path
        self.errors = errors
        self.modules = {}
        self.pyversion = pyversion

    def visit_file(self, file_node: MypyFile, fnam: str) -> None:
        self.errors.set_file(fnam)
        self.errors.set_ignored_lines(file_node.ignored_lines)
        self.cur_mod_node = file_node
        self.cur_mod_id = file_node.fullname()
        self.globals = file_node.names

        if 'builtins' in self.modules:
            self.globals['__builtins__'] = SymbolTableNode(
                MODULE_REF, self.modules['builtins'], self.cur_mod_id)

        for name in implicit_module_attrs:
            v = self.globals[name].node
            if isinstance(v, Var):
                v.type = self.anal_type(v.type)
                v.is_ready = True

        defs = file_node.defs
        for d in defs:
            d.accept(self)

        if self.cur_mod_id == 'builtins':
            remove_imported_names_from_symtable(self.globals, 'builtins')

        self.errors.set_ignored_lines(set())

    def visit_func_def(self, defn: FuncDef) -> None:
        self.errors.push_function(defn.name())
        self.update_function_type_variables(defn)
        self.errors.pop_function()

        if self.is_class_scope():
            # Method definition
            defn.is_conditional = self.block_depth[-1] > 0
            defn.info = self.type
            if not defn.is_decorated:
                if not defn.is_overload:
                    if defn.name() in self.type.names:
                        n = self.type.names[defn.name()].node
                        if self.is_conditional_func(n, defn):
                            defn.original_def = cast(FuncDef, n)
                        else:
                            self.name_already_defined(defn.name(), defn)
                    self.type.names[defn.name()] = SymbolTableNode(MDEF, defn)
            if not defn.is_static:
                if not defn.args:
                    self.fail('Method must have at least one argument', defn)
                elif defn.type:
                    sig = cast(FunctionLike, defn.type)
                    # TODO: A classmethod's first argument should be more
                    #       precisely typed than Any.
                    leading_type = AnyType() if defn.is_class else self_type(self.type)
                    defn.type = replace_implicit_first_type(sig, leading_type)

        if self.is_func_scope() and (not defn.is_decorated and
                                     not defn.is_overload):
            self.add_local_func(defn, defn)
            defn._fullname = defn.name()

        self.errors.push_function(defn.name())
        self.analyse_function(defn)
        self.errors.pop_function()

    def is_conditional_func(self, n: Node, defn: FuncDef) -> bool:
        return (isinstance(n, FuncDef) and cast(FuncDef, n).is_conditional and
                defn.is_conditional)

    def update_function_type_variables(self, defn: FuncDef) -> None:
        """Make any type variables in the signature of defn explicit.

        Update the signature of defn to contain type variable definitions
        if defn is generic.
        """
        if defn.type:
            functype = cast(CallableType, defn.type)
            typevars = self.infer_type_variables(functype)
            # Do not define a new type variable if already defined in scope.
            typevars = [(name, tvar) for name, tvar in typevars
                        if not self.is_defined_type_var(name, defn)]
            if typevars:
                defs = [TypeVarDef(tvar[0], -i - 1, tvar[1].values, self.object_type(), tvar[1].variance)
                        for i, tvar in enumerate(typevars)]
                functype.variables = defs

    def infer_type_variables(self,
                             type: CallableType) -> List[Tuple[str, TypeVarExpr]]:
        """Return list of unique type variables referred to in a callable."""
        names = []  # type: List[str]
        tvars = []  # type: List[TypeVarExpr]
        for arg in type.arg_types + [type.ret_type]:
            for name, tvar_expr in self.find_type_variables_in_type(arg):
                if name not in names:
                    names.append(name)
                    tvars.append(tvar_expr)
        return list(zip(names, tvars))

    def find_type_variables_in_type(
<<<<<<< HEAD
            self, type: Type) -> List[Tuple[str, TypeVarExpr]]:
        """Return a list of all unique type variable references in type."""
=======
            self, type: Type) -> List[Tuple[str, List[Type]]]:
        """Return a list of all unique type variable references in an non-analyzed type.

        This effectively does partial name binding, results of which are mostly thrown away.
        """
>>>>>>> bbb2dd4f
        result = []  # type: List[Tuple[str, List[Type]]]
        if isinstance(type, UnboundType):
            name = type.name
            node = self.lookup_qualified(name, type)
            if node and node.kind == UNBOUND_TVAR:
                result.append((name, cast(TypeVarExpr, node.node)))
            for arg in type.args:
                result.extend(self.find_type_variables_in_type(arg))
        elif isinstance(type, TypeList):
            for item in type.items:
                result.extend(self.find_type_variables_in_type(item))
        elif isinstance(type, UnionType):
            for item in type.items:
                result.extend(self.find_type_variables_in_type(item))
        elif isinstance(type, AnyType):
            pass
        elif isinstance(type, EllipsisType):
            pass
        else:
            assert False, 'Unsupported type %s' % type
        return result

    def is_defined_type_var(self, tvar: str, context: Node) -> bool:
        return self.lookup_qualified(tvar, context).kind == BOUND_TVAR

    def visit_overloaded_func_def(self, defn: OverloadedFuncDef) -> None:
        t = []  # type: List[CallableType]
        for i, item in enumerate(defn.items):
            # TODO support decorated overloaded functions properly
            item.is_overload = True
            item.func.is_overload = True
            item.accept(self)
            t.append(cast(CallableType, function_type(item.func,
                                                  self.builtin_type('builtins.function'))))
            if item.func.is_property and i == 0:
                # This defines a property, probably with a setter and/or deleter.
                self.analyse_property_with_multi_part_definition(defn)
                break
            if not [dec for dec in item.decorators
                    if refers_to_fullname(dec, 'typing.overload')]:
                self.fail("'overload' decorator expected", item)

        defn.type = Overloaded(t)
        defn.type.line = defn.line

        if self.is_class_scope():
            self.type.names[defn.name()] = SymbolTableNode(MDEF, defn,
                                                           typ=defn.type)
            defn.info = self.type
        elif self.is_func_scope():
            self.add_local_func(defn, defn)

    def analyse_property_with_multi_part_definition(self, defn: OverloadedFuncDef) -> None:
        """Analyze a propery defined using multiple methods (e.g., using @x.setter).

        Assume that the first method (@property) has already been analyzed.
        """
        defn.is_property = True
        items = defn.items
        for item in items[1:]:
            if len(item.decorators) == 1:
                node = item.decorators[0]
                if isinstance(node, MemberExpr):
                    if node.name == 'setter':
                        # The first item represents the entire property.
                        defn.items[0].var.is_settable_property = True
            else:
                self.fail("Decorated property not supported", item)
            item.func.accept(self)

    def analyse_function(self, defn: FuncItem) -> None:
        is_method = self.is_class_scope()
        tvarnodes = self.add_func_type_variables_to_symbol_table(defn)
        if defn.type:
            # Signature must be analyzed in the surrounding scope so that
            # class-level imported names and type variables are in scope.
            defn.type = self.anal_type(defn.type)
            self.check_function_signature(defn)
            if isinstance(defn, FuncDef):
                defn.info = self.type
                defn.type = set_callable_name(defn.type, defn)
        for init in defn.init:
            if init:
                init.rvalue.accept(self)
        self.function_stack.append(defn)
        self.enter()
        for v in defn.args:
            self.add_local(v, defn)
        for init_ in defn.init:
            if init_:
                init_.lvalues[0].accept(self)

        # The first argument of a non-static, non-class method is like 'self'
        # (though the name could be different), having the enclosing class's
        # instance type.
        if is_method and not defn.is_static and not defn.is_class and defn.args:
            defn.args[0].is_self = True

        defn.body.accept(self)
        disable_typevars(tvarnodes)
        self.leave()
        self.function_stack.pop()

    def add_func_type_variables_to_symbol_table(
            self, defn: FuncItem) -> List[SymbolTableNode]:
        nodes = []  # type: List[SymbolTableNode]
        if defn.type:
            tt = defn.type
            names = self.type_var_names()
            items = cast(CallableType, tt).variables
            for i, item in enumerate(items):
                name = item.name
                if name in names:
                    self.name_already_defined(name, defn)
                node = self.bind_type_var(name, -i - 1, defn)
                nodes.append(node)
                names.add(name)
        return nodes

    def type_var_names(self) -> Set[str]:
        if not self.type:
            return set()
        else:
            return set(self.type.type_vars)

    def bind_type_var(self, fullname: str, id: int,
                     context: Context) -> SymbolTableNode:
        node = self.lookup_qualified(fullname, context)
        node.kind = BOUND_TVAR
        node.tvar_id = id
        return node

    def check_function_signature(self, fdef: FuncItem) -> None:
        sig = cast(CallableType, fdef.type)
        if len(sig.arg_types) < len(fdef.args):
            self.fail('Type signature has too few arguments', fdef)
        elif len(sig.arg_types) > len(fdef.args):
            self.fail('Type signature has too many arguments', fdef)

    def visit_class_def(self, defn: ClassDef) -> None:
        self.clean_up_bases_and_infer_type_variables(defn)
        self.setup_class_def_analysis(defn)

        self.bind_class_type_vars(defn)

        self.analyze_base_classes(defn)
        self.analyze_metaclass(defn)

        for decorator in defn.decorators:
            self.analyze_class_decorator(defn, decorator)

        self.enter_class(defn)

        self.setup_is_builtinclass(defn)

        # Analyze class body.
        defn.defs.accept(self)

        self.calculate_abstract_status(defn.info)
        self.setup_type_promotion(defn)

        self.leave_class()
        self.unbind_class_type_vars()

    def enter_class(self, defn: ClassDef) -> None:
        # Remember previous active class
        self.type_stack.append(self.type)
        self.locals.append(None)  # Add class scope
        self.block_depth.append(-1)  # The class body increments this to 0
        self.type = defn.info

    def leave_class(self) -> None:
        """ Restore analyzer state. """
        self.block_depth.pop()
        self.locals.pop()
        self.type = self.type_stack.pop()

    def bind_class_type_vars(self, defn: ClassDef) -> None:
        """ Unbind type variables of previously active class and bind
        the type variables for the active class.
        """
        if self.bound_tvars:
            disable_typevars(self.bound_tvars)
        self.tvar_stack.append(self.bound_tvars)
        self.bound_tvars = self.bind_class_type_variables_in_symbol_table(defn.info)

    def unbind_class_type_vars(self) -> None:
        """ Unbind the active class' type vars and rebind the
        type vars of the previously active class.
        """
        disable_typevars(self.bound_tvars)
        self.bound_tvars = self.tvar_stack.pop()
        if self.bound_tvars:
            enable_typevars(self.bound_tvars)

    def analyze_class_decorator(self, defn: ClassDef, decorator: Node) -> None:
        decorator.accept(self)

    def setup_is_builtinclass(self, defn: ClassDef):
        for decorator in defn.decorators:
            if refers_to_fullname(decorator, 'typing.builtinclass'):
                defn.is_builtinclass = True
        if defn.fullname == 'builtins.object':
            # Only 'object' is marked as a built-in class, as otherwise things elsewhere
            # would break. We need a better way of dealing with built-in classes.
            defn.is_builtinclass = True

    def calculate_abstract_status(self, typ: TypeInfo) -> None:
        """Calculate abstract status of a class.

        Set is_abstract of the type to True if the type has an unimplemented
        abstract attribute.  Also compute a list of abstract attributes.
        """
        concrete = set()  # type: Set[str]
        abstract = []  # type: List[str]
        for base in typ.mro:
            for name, symnode in base.names.items():
                node = symnode.node
                if isinstance(node, OverloadedFuncDef):
                    # Unwrap an overloaded function definition. We can just
                    # check arbitrarily the first overload item. If the
                    # different items have a different abstract status, there
                    # should be an error reported elsewhere.
                    func = node.items[0]  # type: Node
                else:
                    func = node
                if isinstance(func, Decorator):
                    fdef = func.func
                    if fdef.is_abstract and name not in concrete:
                        typ.is_abstract = True
                        abstract.append(name)
                concrete.add(name)
        typ.abstract_attributes = sorted(abstract)

    def setup_type_promotion(self, defn: ClassDef) -> None:
        """Setup extra, ad-hoc subtyping relationships between classes (promotion).

        This includes things like 'int' being compatible with 'float'.
        """
        promote_target = None # type: Type
        for decorator in defn.decorators:
            if isinstance(decorator, CallExpr):
                analyzed = decorator.analyzed
                if isinstance(analyzed, PromoteExpr):
                    # _promote class decorator (undocumented faeture).
                    promote_target = analyzed.type
        if not promote_target:
            promotions = (TYPE_PROMOTIONS_PYTHON3 if self.pyversion >= 3
                          else TYPE_PROMOTIONS_PYTHON2)
            if defn.fullname in promotions:
                promote_target = self.named_type_or_none(promotions[defn.fullname])
        defn.info._promote = promote_target

    def clean_up_bases_and_infer_type_variables(self, defn: ClassDef) -> None:
        """Remove extra base classes such as Generic and infer type vars.

        For example, consider this class:

        . class Foo(Bar, Generic[T]): ...

        Now we will remove Generic[T] from bases of Foo and infer that the
        type variable 'T' is a type argument of Foo.

        Note that this is performed *before* semantic analysis.
        """
        removed = []  # type: List[int]
        type_vars = []  # type: List[TypeVarDef]
        for i, base_expr in enumerate(defn.base_type_exprs):
            try:
                base = expr_to_unanalyzed_type(base_expr)
            except TypeTranslationError:
                # This error will be caught later.
                continue
            tvars = self.analyze_typevar_declaration(base)
            if tvars is not None:
                if type_vars:
                    self.fail('Duplicate Generic in bases', defn)
                removed.append(i)
                for j, (name, tvar_expr) in enumerate(tvars):
                    type_vars.append(TypeVarDef(name, j + 1, tvar_expr.values,
                                                self.object_type(), tvar_expr.variance))
        if type_vars:
            defn.type_vars = type_vars
            if defn.info:
                defn.info.type_vars = [tv.name for tv in type_vars]
        for i in reversed(removed):
            del defn.base_type_exprs[i]

    def analyze_typevar_declaration(self, t: Type) -> List[Tuple[str, TypeVarExpr]]:
        if not isinstance(t, UnboundType):
            return None
        unbound = cast(UnboundType, t)
        sym = self.lookup_qualified(unbound.name, unbound)
        if sym is None:
            return None
        if sym.node.fullname() == 'typing.Generic':
            tvars = []  # type: List[Tuple[str, TypeVarExpr]]
            for arg in unbound.args:
                tvar = self.analyze_unbound_tvar(arg)
                if tvar:
                    tvars.append(tvar)
                else:
                    self.fail('Free type variable expected in %s[...]' %
                              sym.node.name(), t)
            return tvars
        return None

    def analyze_unbound_tvar(self, t: Type) -> Tuple[str, TypeVarExpr]:
        if not isinstance(t, UnboundType):
            return None
        unbound = cast(UnboundType, t)
        sym = self.lookup_qualified(unbound.name, unbound)
        if sym is not None and sym.kind == UNBOUND_TVAR:
            return unbound.name, cast(TypeVarExpr, sym.node)
        return None

    def setup_class_def_analysis(self, defn: ClassDef) -> None:
        """Prepare for the analysis of a class definition."""
        if not defn.info:
            defn.info = TypeInfo(SymbolTable(), defn)
            defn.info._fullname = defn.info.name()
        if self.is_func_scope() or self.type:
            kind = MDEF
            if self.is_func_scope():
                kind = LDEF
            self.add_symbol(defn.name, SymbolTableNode(kind, defn.info), defn)

    def analyze_base_classes(self, defn: ClassDef) -> None:
        """Analyze and set up base classes."""
        for base_expr in defn.base_type_exprs:
            # The base class is originallly an expression; convert it to a type.
            try:
                base = self.expr_to_analyzed_type(base_expr)
            except TypeTranslationError:
                self.fail('Invalid base class', base_expr)
                return
            if isinstance(base, TupleType):
                if defn.info.tuple_type:
                    self.fail("Class has two incompatible bases derived from tuple", defn)
                defn.info.tuple_type = base
                base = base.fallback
            if isinstance(base, Instance) or isinstance(base, TupleType):
                defn.base_types.append(base)
            elif not isinstance(base, UnboundType):
                self.fail('Invalid base class', base_expr)
        # Add 'object' as implicit base if there is no other base class.
        if (not defn.base_types and defn.fullname != 'builtins.object'):
            obj = self.object_type()
            defn.base_types.insert(0, obj)
        defn.info.bases = defn.base_types
        if not self.verify_base_classes(defn):
            return
        try:
            defn.info.calculate_mro()
        except MroError:
            self.fail("Cannot determine consistent method resolution order "
                      '(MRO) for "%s"' % defn.name, defn)
        else:
            # If there are cyclic imports, we may be missing 'object' in
            # the MRO. Fix MRO if needed.
            if defn.info.mro[-1].fullname() != 'builtins.object':
                defn.info.mro.append(self.object_type().type)

    def expr_to_analyzed_type(self, expr: Node) -> Type:
        if isinstance(expr, CallExpr):
            expr.accept(self)
            info = self.check_namedtuple(expr)
            if info is None:
                # Some form of namedtuple is the only valid type that looks like a call
                # expression. This isn't a valid type.
                raise TypeTranslationError()
            fallback = Instance(info, [])
            return TupleType(info.tuple_type.items, fallback=fallback)
        typ = expr_to_unanalyzed_type(expr)
        return self.anal_type(typ)

    def verify_base_classes(self, defn: ClassDef) -> bool:
        base_classes = []  # type: List[str]
        info = defn.info
        for base in info.bases:
            baseinfo = base.type
            if self.is_base_class(info, baseinfo):
                self.fail('Cycle in inheritance hierarchy', defn)
                # Clear bases to forcefully get rid of the cycle.
                info.bases = []
            if baseinfo.fullname() == 'builtins.bool':
                self.fail("'%s' is not a valid base class" %
                          baseinfo.name(), defn)
                return False
        dup = find_duplicate(info.direct_base_classes())
        if dup:
            self.fail('Duplicate base class "%s"' % dup.name(), defn)
            return False
        return True

    def is_base_class(self, t: TypeInfo, s: TypeInfo) -> bool:
        """Determine if t is a base class of s (but do not use mro)."""
        # Search the base class graph for t, starting from s.
        worklist = [s]
        visited = {s}
        while worklist:
            nxt = worklist.pop()
            if nxt == t:
                return True
            for base in nxt.bases:
                if base.type not in visited:
                    worklist.append(base.type)
                    visited.add(base.type)
        return False

    def analyze_metaclass(self, defn: ClassDef) -> None:
        if defn.metaclass:
            sym = self.lookup_qualified(defn.metaclass, defn)
            if sym is not None and not isinstance(sym.node, TypeInfo):
                self.fail("Invalid metaclass '%s'" % defn.metaclass, defn)

    def object_type(self) -> Instance:
        return self.named_type('__builtins__.object')

    def named_type(self, qualified_name: str) -> Instance:
        sym = self.lookup_qualified(qualified_name, None)
        return Instance(cast(TypeInfo, sym.node), [])

    def named_type_or_none(self, qualified_name: str) -> Instance:
        sym = self.lookup_fully_qualified_or_none(qualified_name)
        if not sym:
            return None
        return Instance(cast(TypeInfo, sym.node), [])

    def is_instance_type(self, t: Type) -> bool:
        return isinstance(t, Instance)

    def bind_class_type_variables_in_symbol_table(
            self, info: TypeInfo) -> List[SymbolTableNode]:
        vars = info.type_vars
        nodes = []  # type: List[SymbolTableNode]
        for index, var in enumerate(vars, 1):
            node = self.bind_type_var(var, index, info)
            nodes.append(node)
        return nodes

    def visit_import(self, i: Import) -> None:
        for id, as_id in i.ids:
            if as_id != id:
                self.add_module_symbol(id, as_id, i)
            else:
                base = id.split('.')[0]
                self.add_module_symbol(base, base, i)

    def add_module_symbol(self, id: str, as_id: str, context: Context) -> None:
        if id in self.modules:
            m = self.modules[id]
            self.add_symbol(as_id, SymbolTableNode(MODULE_REF, m, self.cur_mod_id), context)
        else:
            self.add_unknown_symbol(as_id, context)

    def visit_import_from(self, i: ImportFrom) -> None:
        i_id = self.correct_relative_import(i)
        if i_id in self.modules:
            m = self.modules[i_id]
            for id, as_id in i.names:
                node = m.names.get(id, None)
                if node:
                    node = self.normalize_type_alias(node, i)
                    if not node:
                        return
                    symbol = SymbolTableNode(node.kind, node.node,
                                             self.cur_mod_id,
                                             node.type_override)
                    self.add_symbol(as_id, symbol, i)
                else:
                    message = "Module has no attribute '{}'".format(id)
                    extra = self.undefined_name_extra_info('{}.{}'.format(i_id, id))
                    if extra:
                        message += " {}".format(extra)
                    self.fail(message, i)
        else:
            for id, as_id in i.names:
                self.add_unknown_symbol(as_id, i)

    def normalize_type_alias(self, node: SymbolTableNode,
                             ctx: Context) -> SymbolTableNode:
        if node.fullname in type_aliases:
            # Node refers to an aliased type such as typing.List; normalize.
            node = self.lookup_qualified(type_aliases[node.fullname], ctx)
        return node

    def correct_relative_import(self, node: Union[ImportFrom, ImportAll]) -> str:
        if node.relative == 0:
            return node.id

        parts = self.cur_mod_id.split(".")
        cur_mod_id = self.cur_mod_id

        rel = node.relative
        if self.cur_mod_node.is_package_init_file():
            rel -= 1
        if len(parts) < rel:
            self.fail("Relative import climbs too many namespaces", node)
        if rel != 0:
            cur_mod_id = ".".join(parts[:-rel])

        return cur_mod_id + (("." + node.id) if node.id else "")

    def visit_import_all(self, i: ImportAll) -> None:
        i_id = self.correct_relative_import(i)
        if i_id in self.modules:
            m = self.modules[i_id]
            for name, node in m.names.items():
                node = self.normalize_type_alias(node, i)
                if not name.startswith('_'):
                    self.add_symbol(name, SymbolTableNode(node.kind, node.node,
                                                          self.cur_mod_id), i)
        else:
            # Don't add any dummy symbols for 'from x import *' if 'x' is unknown.
            pass

    def add_unknown_symbol(self, name: str, context: Context) -> None:
        var = Var(name)
        var._fullname = self.qualified_name(name)
        var.is_ready = True
        var.type = AnyType()
        self.add_symbol(name, SymbolTableNode(GDEF, var, self.cur_mod_id), context)

    #
    # Statements
    #

    def visit_block(self, b: Block) -> None:
        if b.is_unreachable:
            return
        self.block_depth[-1] += 1
        for s in b.body:
            s.accept(self)
        self.block_depth[-1] -= 1

    def visit_block_maybe(self, b: Block) -> None:
        if b:
            self.visit_block(b)

    def anal_type(self, t: Type) -> Type:
        if t:
            a = TypeAnalyser(self.lookup_qualified,
                             self.lookup_fully_qualified,
                             self.fail)
            return t.accept(a)
        else:
            return None

    def visit_assignment_stmt(self, s: AssignmentStmt) -> None:
        for lval in s.lvalues:
            self.analyse_lvalue(lval, explicit_type=s.type is not None)
        s.rvalue.accept(self)
        if s.type:
            s.type = self.anal_type(s.type)
        else:
            # For simple assignments, allow binding type aliases.
            if (s.type is None and len(s.lvalues) == 1 and
                    isinstance(s.lvalues[0], NameExpr)):
                res = analyse_type_alias(s.rvalue,
                                         self.lookup_qualified,
                                         self.lookup_fully_qualified,
                                         self.fail)
                if res and (not isinstance(res, Instance) or cast(Instance, res).args):
                    # TODO: What if this gets reassigned?
                    name = cast(NameExpr, s.lvalues[0])
                    node = self.lookup(name.name, name)
                    node.kind = TYPE_ALIAS
                    node.type_override = res
                    if isinstance(s.rvalue, IndexExpr):
                        s.rvalue.analyzed = TypeAliasExpr(res)
        if s.type:
            # Store type into nodes.
            for lvalue in s.lvalues:
                self.store_declared_types(lvalue, s.type)
        self.check_and_set_up_type_alias(s)
        self.process_typevar_declaration(s)
        self.process_namedtuple_definition(s)

    def check_and_set_up_type_alias(self, s: AssignmentStmt) -> None:
        """Check if assignment creates a type alias and set it up as needed."""
        # For now, type aliases only work at the top level of a module.
        if (len(s.lvalues) == 1 and not self.is_func_scope() and not self.type
                and not s.type):
            lvalue = s.lvalues[0]
            if isinstance(lvalue, NameExpr):
                if not lvalue.is_def:
                    # Only a definition can create a type alias, not regular assignment.
                    return
                rvalue = s.rvalue
                if isinstance(rvalue, RefExpr):
                    node = rvalue.node
                    if isinstance(node, TypeInfo):
                        # TODO: We should record the fact that this is a variable
                        #       that refers to a type, rather than making this
                        #       just an alias for the type.
                        self.globals[lvalue.name].node = node

    def analyse_lvalue(self, lval: Node, nested: bool = False,
                       add_global: bool = False,
                       explicit_type: bool = False) -> None:
        """Analyze an lvalue or assignment target.

        Only if add_global is True, add name to globals table. If nested
        is true, the lvalue is within a tuple or list lvalue expression.
        """

        if isinstance(lval, NameExpr):
            nested_global = (not self.is_func_scope() and
                             self.block_depth[-1] > 0 and
                             not self.type)
            if (add_global or nested_global) and lval.name not in self.globals:
                # Define new global name.
                v = Var(lval.name)
                v._fullname = self.qualified_name(lval.name)
                v.is_ready = False  # Type not inferred yet
                lval.node = v
                lval.is_def = True
                lval.kind = GDEF
                lval.fullname = v._fullname
                self.globals[lval.name] = SymbolTableNode(GDEF, v,
                                                          self.cur_mod_id)
            elif isinstance(lval.node, Var) and lval.is_def:
                # Since the is_def flag is set, this must have been analyzed
                # already in the first pass and added to the symbol table.
                v = cast(Var, lval.node)
                assert v.name() in self.globals
            elif (self.is_func_scope() and lval.name not in self.locals[-1] and
                  lval.name not in self.global_decls[-1] and
                  lval.name not in self.nonlocal_decls[-1]):
                # Define new local name.
                v = Var(lval.name)
                lval.node = v
                lval.is_def = True
                lval.kind = LDEF
                lval.fullname = lval.name
                self.add_local(v, lval)
            elif not self.is_func_scope() and (self.type and
                                               lval.name not in self.type.names):
                # Define a new attribute within class body.
                v = Var(lval.name)
                v.info = self.type
                v.is_initialized_in_class = True
                lval.node = v
                lval.is_def = True
                lval.kind = MDEF
                lval.fullname = lval.name
                self.type.names[lval.name] = SymbolTableNode(MDEF, v)
            else:
                # Bind to an existing name.
                if explicit_type:
                    self.name_already_defined(lval.name, lval)
                lval.accept(self)
                self.check_lvalue_validity(lval.node, lval)
        elif isinstance(lval, MemberExpr):
            if not add_global:
                self.analyse_member_lvalue(lval)
            if explicit_type and not self.is_self_member_ref(lval):
                self.fail('Type cannot be declared in assignment to non-self '
                          'attribute', lval)
        elif isinstance(lval, IndexExpr):
            if explicit_type:
                self.fail('Unexpected type declaration', lval)
            if not add_global:
                lval.accept(self)
        elif (isinstance(lval, TupleExpr) or
              isinstance(lval, ListExpr)):
            items = cast(Any, lval).items
            if len(items) == 0 and isinstance(lval, TupleExpr):
                self.fail("Can't assign to ()", lval)
            self.analyse_tuple_or_list_lvalue(cast(Union[ListExpr, TupleExpr], lval),
                                              add_global, explicit_type)
        elif isinstance(lval, StarExpr):
            if nested:
                self.analyse_lvalue(lval.expr, nested, add_global, explicit_type)
            else:
                self.fail('Starred assignment target must be in a list or tuple', lval)
        else:
            self.fail('Invalid assignment target', lval)

    def analyse_tuple_or_list_lvalue(self, lval: Union[ListExpr, TupleExpr],
                                     add_global: bool = False,
                                     explicit_type: bool = False) -> None:
        """Analyze an lvalue or assignment target that is a list or tuple."""
        items = lval.items
        star_exprs = [cast(StarExpr, item) for item in items
                               if isinstance(item, StarExpr)]

        if len(star_exprs) > 1:
            self.fail('Two starred expressions in assignment', lval)
        else:
            if len(star_exprs) == 1:
                star_exprs[0].valid = True
            for i in items:
                self.analyse_lvalue(i, nested=True, add_global=add_global,
                                    explicit_type = explicit_type)

    def analyse_member_lvalue(self, lval: MemberExpr) -> None:
        lval.accept(self)
        if (self.is_self_member_ref(lval) and
                self.type.get(lval.name) is None):
            # Implicit attribute definition in __init__.
            lval.is_def = True
            v = Var(lval.name)
            v.info = self.type
            v.is_ready = False
            lval.def_var = v
            lval.node = v
            self.type.names[lval.name] = SymbolTableNode(MDEF, v)
        self.check_lvalue_validity(lval.node, lval)

    def is_self_member_ref(self, memberexpr: MemberExpr) -> bool:
        """Does memberexpr to refer to an attribute of self?"""
        if not isinstance(memberexpr.expr, NameExpr):
            return False
        node = (cast(NameExpr, memberexpr.expr)).node
        return isinstance(node, Var) and (cast(Var, node)).is_self

    def check_lvalue_validity(self, node: Node, ctx: Context) -> None:
        if isinstance(node, (FuncDef, TypeInfo, TypeVarExpr)):
            self.fail('Invalid assignment target', ctx)

    def store_declared_types(self, lvalue: Node, typ: Type) -> None:
        if isinstance(typ, StarType) and not isinstance(lvalue, StarExpr):
            self.fail('Star type only allowed for starred expressions', lvalue)
        if isinstance(lvalue, RefExpr):
            lvalue.is_def = False
            if isinstance(lvalue.node, Var):
                var = cast(Var, lvalue.node)
                var.type = typ
                var.is_ready = True
            # If node is not a variable, we'll catch it elsewhere.
        elif isinstance(lvalue, TupleExpr):
            if isinstance(typ, TupleType):
                if len(lvalue.items) != len(typ.items):
                    self.fail('Incompatible number of tuple items', lvalue)
                    return
                for item, itemtype in zip(lvalue.items, typ.items):
                    self.store_declared_types(item, itemtype)
            else:
                self.fail('Tuple type expected for multiple variables',
                          lvalue)
        elif isinstance(lvalue, StarExpr):
            if isinstance(typ, StarType):
                self.store_declared_types(lvalue.expr, typ.type)
            else:
                self.fail('Star type expected for starred expression', lvalue)
        else:
            # This has been flagged elsewhere as an error, so just ignore here.
            pass

    def process_typevar_declaration(self, s: AssignmentStmt) -> None:
        """Check if s declares a TypeVar; it yes, store it in symbol table."""
        call = self.get_typevar_declaration(s)
        if not call:
            return

        lvalue = cast(NameExpr, s.lvalues[0])
        name = lvalue.name
        if not lvalue.is_def:
            if s.type:
                self.fail("Cannot declare the type of a type variable", s)
            else:
                self.fail("Cannot redefine '%s' as a type variable" % name, s)
            return

        if not self.check_typevar_name(call, name, s):
            return

        # Constraining types
        n_values = call.arg_kinds[1:].count(ARG_POS)
        values = self.analyze_types(call.args[1:1+n_values])

        variance = self.process_typevar_parameters(call.args[1+n_values:],
                                                   call.arg_names[1+n_values:],
                                                   call.arg_kinds[1+n_values:],
                                                   s)
        if variance is None:
            return

        # Yes, it's a valid type variable definition! Add it to the symbol table.
        node = self.lookup(name, s)
        node.kind = UNBOUND_TVAR
        TypeVar = TypeVarExpr(name, node.fullname, values, variance)
        TypeVar.line = call.line
        call.analyzed = TypeVar
        node.node = TypeVar

    def check_typevar_name(self, call: CallExpr, name: str, context: Context) -> bool:
        if len(call.args) < 1:
            self.fail("Too few arguments for TypeVar()", context)
            return False
        if not isinstance(call.args[0], StrExpr) or not call.arg_kinds[0] == ARG_POS:
            self.fail("TypeVar() expects a string literal as first argument", context)
            return False
        if cast(StrExpr, call.args[0]).value != name:
            self.fail("Unexpected TypeVar() argument value", context)
            return False
        return True

    def get_typevar_declaration(self, s: AssignmentStmt) -> Optional[CallExpr]:
        """ Returns the TypeVar() call expression if `s` is a type var declaration
        or None otherwise.
        """
        if len(s.lvalues) != 1 or not isinstance(s.lvalues[0], NameExpr):
            return None
        if not isinstance(s.rvalue, CallExpr):
            return None
        call = cast(CallExpr, s.rvalue)
        if not isinstance(call.callee, RefExpr):
            return None
        callee = cast(RefExpr, call.callee)
        if callee.fullname != 'typing.TypeVar':
            return None
        return call

    def process_typevar_parameters(self, args: List[Node],
                                   names: List[Optional[str]],
                                   kinds: List[int],
                                   context: Context) -> Optional[int]:
        covariant = False
        contravariant = False
        for param_value, param_name, param_kind in zip(args, names, kinds):
            if not param_kind == ARG_NAMED:
                self.fail("Unexpected argument to TypeVar()", context)
                return None
            if param_name == 'covariant':
                if isinstance(param_value, NameExpr):
                    if param_value.name == 'True':
                        covariant = True
                    else:
                        self.fail("TypeVar 'covariant' may only be 'True'", context)
                        return None
                else:
                    self.fail("TypeVar 'covariant' may only be 'True'", context)
                    return None
            elif param_name == 'contravariant':
                if isinstance(param_value, NameExpr):
                    if param_value.name == 'True':
                        contravariant = True
                    else:
                        self.fail("TypeVar 'contravariant' may only be 'True'", context)
                        return None
                else:
                    self.fail("TypeVar 'contravariant' may only be 'True'", context)
                    return None
            elif param_name == 'bound':
                self.fail("TypeVar 'bound' argument not supported yet.", context)
                return None
            elif param_name == 'values':
                # Probably using obsolete syntax with values=(...). Explain the current syntax.
                self.fail("TypeVar 'values' argument not supported", context)
                self.fail("Use TypeVar('T', t, ...) instead of TypeVar('T', values=(t, ...))",
                          context)
                return None
            else:
                self.fail("Unexpected argument to TypeVar(): {}".format(param_name), context)
                return None
        if covariant and contravariant:
            self.fail("TypeVar cannot be both covariant and contravariant.", context)
            return None
        elif covariant:
            return COVARIANT
        elif contravariant:
            return CONTRAVARIANT
        else:
            return INVARIANT

    def process_namedtuple_definition(self, s: AssignmentStmt) -> None:
        """Check if s defines a namedtuple; if yes, store the definition in symbol table."""
        if len(s.lvalues) != 1 or not isinstance(s.lvalues[0], NameExpr):
            return
        named_tuple = self.check_namedtuple(s.rvalue)
        if named_tuple is None:
            return
        # Yes, it's a valid namedtuple definition. Add it to the symbol table.
        lvalue = cast(NameExpr, s.lvalues[0])
        name = lvalue.name
        node = self.lookup(name, s)
        node.kind = GDEF   # TODO locally defined namedtuple
        # TODO call.analyzed
        node.node = named_tuple

    def check_namedtuple(self, node: Node) -> TypeInfo:
        """Check if a call defines a namedtuple.

        If it does, return the corresponding TypeInfo. Return None otherwise.

        If the definition is invalid but looks like a namedtuple,
        report errors but return (some) TypeInfo.
        """
        if not isinstance(node, CallExpr):
            return None
        call = cast(CallExpr, node)
        if not isinstance(call.callee, RefExpr):
            return None
        callee = cast(RefExpr, call.callee)
        fullname = callee.fullname
        if fullname not in ('collections.namedtuple', 'typing.NamedTuple'):
            return None
        items, types = self.parse_namedtuple_args(call, fullname)
        if not items:
            # Error. Construct dummy return value.
            return self.build_namedtuple_typeinfo('namedtuple', [], [])
        else:
            listexpr = cast(ListExpr, call.args[1])
            name = cast(StrExpr, call.args[0]).value
            info = self.build_namedtuple_typeinfo(name, items, types)
        call.analyzed = NamedTupleExpr(info).set_line(call.line)
        return info

    def parse_namedtuple_args(self, call: CallExpr,
                              fullname: str) -> Tuple[List[str], List[Type]]:
        # TODO Share code with check_argument_count in checkexpr.py?
        args = call.args
        if len(args) < 2:
            return self.fail_namedtuple_arg("Too few arguments for namedtuple()", call)
        if len(args) > 2:
            return self.fail_namedtuple_arg("Too many arguments for namedtuple()", call)
        if call.arg_kinds != [ARG_POS, ARG_POS]:
            return self.fail_namedtuple_arg("Unexpected arguments to namedtuple()", call)
        if not isinstance(args[0], StrExpr):
            return self.fail_namedtuple_arg(
                "namedtuple() expects a string literal as the first argument", call)
        types = [] # type: List[Type]
        if not isinstance(args[1], ListExpr):
            if fullname == 'collections.namedtuple' and isinstance(args[1], StrExpr):
                str_expr = cast(StrExpr, args[1])
                items = str_expr.value.split()
            else:
                return self.fail_namedtuple_arg(
                    "List literal expected as the second argument to namedtuple()", call)
        else:
            listexpr = cast(ListExpr, args[1])
            if fullname == 'collections.namedtuple':
                # The fields argument contains just names, with implicit Any types.
                if any(not isinstance(item, StrExpr) for item in listexpr.items):
                    return self.fail_namedtuple_arg("String literal expected as namedtuple() item",
                                                    call)
                items = [cast(StrExpr, item).value for item in listexpr.items]
            else:
                # The fields argument contains (name, type) tuples.
                items, types = self.parse_namedtuple_fields_with_types(listexpr.items, call)
        if not types:
            types = [AnyType() for _ in items]
        return items, types

    def parse_namedtuple_fields_with_types(self, nodes: List[Node],
                                           context: Context) -> Tuple[List[str], List[Type]]:
        items = []  # type: List[str]
        types = []  # type: List[Type]
        for item in nodes:
            if isinstance(item, TupleExpr):
                if len(item.items) != 2:
                    return self.fail_namedtuple_arg("Invalid NamedTuple field definition",
                                                    item)
                name, type_node = item.items
                if isinstance(name, StrExpr):
                    items.append(name.value)
                else:
                    return self.fail_namedtuple_arg("Invalid NamedTuple() field name", item)
                try:
                    type = expr_to_unanalyzed_type(type_node)
                except TypeTranslationError:
                    return self.fail_namedtuple_arg('Invalid field type', type_node)
                types.append(self.anal_type(type))
            else:
                return self.fail_namedtuple_arg("Tuple expected as NamedTuple() field", item)
        return items, types

    def fail_namedtuple_arg(self, message: str, context: Context) -> Tuple[List[str], List[Type]]:
        self.fail(message, context)
        return [], []

    def build_namedtuple_typeinfo(self, name: str, items: List[str],
                                  types: List[Type]) -> TypeInfo:
        symbols = SymbolTable()
        class_def = ClassDef(name, Block([]))
        class_def.fullname = self.qualified_name(name)
        info = TypeInfo(symbols, class_def)
        # Add named tuple items as attributes.
        # TODO: Make them read-only.
        for item, typ in zip(items, types):
            var = Var(item)
            var.info = info
            var.type = typ
            symbols[item] = SymbolTableNode(MDEF, var)
        # Add a __init__ method.
        init = self.make_namedtuple_init(info, items, types)
        symbols['__init__'] = SymbolTableNode(MDEF, init)
        info.tuple_type = TupleType(types, self.named_type('__builtins__.tuple'))
        info.mro = [info] + info.tuple_type.fallback.type.mro
        return info

    def make_namedtuple_init(self, info: TypeInfo, items: List[str],
                             types: List[Type]) -> FuncDef:
        args = [Var(item) for item in items]
        for arg, type in zip(args, types):
            arg.type = type
        # TODO: Make sure that the self argument name is not visible?
        args = [Var('__self')] + args
        arg_kinds = [ARG_POS] * (len(items) + 1)
        signature = CallableType([cast(Type, None)] + types,
                             arg_kinds,
                             ['__self'] + items,
                             NoneTyp(),
                             self.named_type('__builtins__.function'),
                             name=info.name())
        return FuncDef('__init__',
                       args, arg_kinds,
                       [None] * (len(items) + 1),
                       Block([]),
                       typ=signature)

    def analyze_types(self, items: List[Node]) -> List[Type]:
        result = []  # type: List[Type]
        for node in items:
            try:
                result.append(self.anal_type(expr_to_unanalyzed_type(node)))
            except TypeTranslationError:
                self.fail('Type expected', node)
                result.append(AnyType())
        return result

    def visit_decorator(self, dec: Decorator) -> None:
        for d in dec.decorators:
            d.accept(self)
        removed = []  # type: List[int]
        no_type_check = False
        for i, d in enumerate(dec.decorators):
            if refers_to_fullname(d, 'abc.abstractmethod'):
                removed.append(i)
                dec.func.is_abstract = True
                self.check_decorated_function_is_method('abstractmethod', dec)
            elif refers_to_fullname(d, 'asyncio.tasks.coroutine'):
                removed.append(i)
                dec.func.is_coroutine = True
            elif refers_to_fullname(d, 'builtins.staticmethod'):
                removed.append(i)
                dec.func.is_static = True
                dec.var.is_staticmethod = True
                self.check_decorated_function_is_method('staticmethod', dec)
            elif refers_to_fullname(d, 'builtins.classmethod'):
                removed.append(i)
                dec.func.is_class = True
                dec.var.is_classmethod = True
                self.check_decorated_function_is_method('classmethod', dec)
            elif refers_to_fullname(d, 'builtins.property'):
                removed.append(i)
                dec.func.is_property = True
                dec.var.is_property = True
                self.check_decorated_function_is_method('property', dec)
                if len(dec.func.args) > 1:
                    self.fail('Too many arguments', dec.func)
            elif refers_to_fullname(d, 'typing.no_type_check'):
                dec.var.type = AnyType()
                no_type_check = True
        for i in reversed(removed):
            del dec.decorators[i]
        if not dec.is_overload or dec.var.is_property:
            if self.is_func_scope():
                self.add_symbol(dec.var.name(), SymbolTableNode(LDEF, dec),
                                dec)
            elif self.type:
                dec.var.info = self.type
                dec.var.is_initialized_in_class = True
                self.add_symbol(dec.var.name(), SymbolTableNode(MDEF, dec),
                                dec)
        if dec.decorators and dec.var.is_property:
            self.fail('Decorated property not supported', dec)
        if not no_type_check:
            dec.func.accept(self)
        if not dec.decorators and not dec.var.is_property:
            # No non-special decorators left. We can trivially infer the type
            # of the function here.
            dec.var.type = dec.func.type

    def check_decorated_function_is_method(self, decorator: str,
                                           context: Context) -> None:
        if not self.type or self.is_func_scope():
            self.fail("'%s' used with a non-method" % decorator, context)

    def visit_expression_stmt(self, s: ExpressionStmt) -> None:
        s.expr.accept(self)

    def visit_return_stmt(self, s: ReturnStmt) -> None:
        if not self.is_func_scope():
            self.fail("'return' outside function", s)
        if s.expr:
            s.expr.accept(self)

    def visit_raise_stmt(self, s: RaiseStmt) -> None:
        if s.expr:
            s.expr.accept(self)
        if s.from_expr:
            s.from_expr.accept(self)

    def visit_yield_stmt(self, s: YieldStmt) -> None:
        if not self.is_func_scope():
            self.fail("'yield' outside function", s)
        else:
            self.function_stack[-1].is_generator = True
        if s.expr:
            s.expr.accept(self)

    def visit_yield_from_stmt(self, s: YieldFromStmt) -> None:
        if not self.is_func_scope():
            self.fail("'yield from' outside function", s)
        if s.expr:
            s.expr.accept(self)

    def visit_assert_stmt(self, s: AssertStmt) -> None:
        if s.expr:
            s.expr.accept(self)

    def visit_operator_assignment_stmt(self,
                                       s: OperatorAssignmentStmt) -> None:
        s.lvalue.accept(self)
        s.rvalue.accept(self)

    def visit_while_stmt(self, s: WhileStmt) -> None:
        s.expr.accept(self)
        self.loop_depth += 1
        s.body.accept(self)
        self.loop_depth -= 1
        self.visit_block_maybe(s.else_body)

    def visit_for_stmt(self, s: ForStmt) -> None:
        s.expr.accept(self)

        # Bind index variables and check if they define new names.
        self.analyse_lvalue(s.index)

        self.loop_depth += 1
        self.visit_block(s.body)
        self.loop_depth -= 1

        self.visit_block_maybe(s.else_body)

    def visit_break_stmt(self, s: BreakStmt) -> None:
        if self.loop_depth == 0:
            self.fail("'break' outside loop", s)

    def visit_continue_stmt(self, s: ContinueStmt) -> None:
        if self.loop_depth == 0:
            self.fail("'continue' outside loop", s)

    def visit_if_stmt(self, s: IfStmt) -> None:
        infer_reachability_of_if_statement(s, pyversion=self.pyversion)
        for i in range(len(s.expr)):
            s.expr[i].accept(self)
            self.visit_block(s.body[i])
        self.visit_block_maybe(s.else_body)

    def visit_try_stmt(self, s: TryStmt) -> None:
        self.analyze_try_stmt(s, self)

    def analyze_try_stmt(self, s: TryStmt, visitor: NodeVisitor,
                         add_global: bool = False) -> None:
        s.body.accept(visitor)
        for type, var, handler in zip(s.types, s.vars, s.handlers):
            if type:
                type.accept(visitor)
            if var:
                self.analyse_lvalue(var, add_global=add_global)
            handler.accept(visitor)
        if s.else_body:
            s.else_body.accept(visitor)
        if s.finally_body:
            s.finally_body.accept(visitor)

    def visit_with_stmt(self, s: WithStmt) -> None:
        for e in s.expr:
            e.accept(self)
        for n in s.target:
            if n:
                self.analyse_lvalue(n)
        self.visit_block(s.body)

    def visit_del_stmt(self, s: DelStmt) -> None:
        s.expr.accept(self)
        if not isinstance(s.expr, (IndexExpr, NameExpr, MemberExpr)):
            self.fail('Invalid delete target', s)

    def visit_global_decl(self, g: GlobalDecl) -> None:
        for name in g.names:
            if name in self.nonlocal_decls[-1]:
                self.fail("Name '{}' is nonlocal and global".format(name), g)
            self.global_decls[-1].add(name)

    def visit_nonlocal_decl(self, d: NonlocalDecl) -> None:
        if not self.is_func_scope():
            self.fail("nonlocal declaration not allowed at module level", d)
        else:
            for name in d.names:
                for table in reversed(self.locals[:-1]):
                    if table is not None and name in table:
                        break
                else:
                    self.fail("No binding for nonlocal '{}' found".format(name), d)

                if self.locals[-1] is not None and name in self.locals[-1]:
                    self.fail("Name '{}' is already defined in local "
                              "scope before nonlocal declaration".format(name), d)

                if name in self.global_decls[-1]:
                    self.fail("Name '{}' is nonlocal and global".format(name), d)
                self.nonlocal_decls[-1].add(name)

    def visit_print_stmt(self, s: PrintStmt) -> None:
        for arg in s.args:
            arg.accept(self)

    #
    # Expressions
    #

    def visit_name_expr(self, expr: NameExpr) -> None:
        n = self.lookup(expr.name, expr)
        if n:
            if n.kind == BOUND_TVAR:
                self.fail("'{}' is a type variable and only valid in type "
                          "context".format(expr.name), expr)
            else:
                expr.kind = n.kind
                expr.node = (cast(Node, n.node))
                expr.fullname = n.fullname

    def visit_super_expr(self, expr: SuperExpr) -> None:
        if not self.type:
            self.fail('"super" used outside class', expr)
            return
        expr.info = self.type

    def visit_tuple_expr(self, expr: TupleExpr) -> None:
        for item in expr.items:
            item.accept(self)

    def visit_list_expr(self, expr: ListExpr) -> None:
        for item in expr.items:
            item.accept(self)

    def visit_set_expr(self, expr: SetExpr) -> None:
        for item in expr.items:
            item.accept(self)

    def visit_dict_expr(self, expr: DictExpr) -> None:
        for key, value in expr.items:
            key.accept(self)
            value.accept(self)

    def visit_star_expr(self, expr: StarExpr) -> None:
        if not expr.valid:
            self.fail('Can use starred expression only as assignment target', expr)
        else:
            expr.expr.accept(self)

    def visit_yield_from_expr(self, e: YieldFromExpr) -> None:
        if not self.is_func_scope():  # not sure
            self.fail("'yield from' outside function", e)
        if e.expr:
            e.expr.accept(self)

    def visit_call_expr(self, expr: CallExpr) -> None:
        """Analyze a call expression.

        Some call expressions are recognized as special forms, including
        cast(...) and Any(...).
        """
        expr.callee.accept(self)
        if refers_to_fullname(expr.callee, 'typing.cast'):
            # Special form cast(...).
            if not self.check_fixed_args(expr, 2, 'cast'):
                return
            # Translate first argument to an unanalyzed type.
            try:
                target = expr_to_unanalyzed_type(expr.args[0])
            except TypeTranslationError:
                self.fail('Cast target is not a type', expr)
                return
            # Piggyback CastExpr object to the CallExpr object; it takes
            # precedence over the CallExpr semantics.
            expr.analyzed = CastExpr(expr.args[1], target)
            expr.analyzed.line = expr.line
            expr.analyzed.accept(self)
        elif refers_to_fullname(expr.callee, 'typing.Any'):
            # Special form Any(...).
            if not self.check_fixed_args(expr, 1, 'Any'):
                return
            expr.analyzed = CastExpr(expr.args[0], AnyType())
            expr.analyzed.line = expr.line
            expr.analyzed.accept(self)
        elif refers_to_fullname(expr.callee, 'typing._promote'):
            # Special form _promote(...).
            if not self.check_fixed_args(expr, 1, '_promote'):
                return
            # Translate first argument to an unanalyzed type.
            try:
                target = expr_to_unanalyzed_type(expr.args[0])
            except TypeTranslationError:
                self.fail('Argument 1 to _promote is not a type', expr)
                return
            expr.analyzed = PromoteExpr(target)
            expr.analyzed.line = expr.line
            expr.analyzed.accept(self)
        else:
            # Normal call expression.
            for a in expr.args:
                a.accept(self)

    def check_fixed_args(self, expr: CallExpr, numargs: int,
                         name: str) -> bool:
        """Verify that expr has specified number of positional args.

        Return True if the arguments are valid.
        """
        s = 's'
        if numargs == 1:
            s = ''
        if len(expr.args) != numargs:
            self.fail("'%s' expects %d argument%s" % (name, numargs, s),
                      expr)
            return False
        if expr.arg_kinds != [ARG_POS] * numargs:
            self.fail("'%s' must be called with %s positional argument%s" %
                      (name, numargs, s), expr)
            return False
        return True

    def visit_member_expr(self, expr: MemberExpr) -> None:
        base = expr.expr
        base.accept(self)
        # Bind references to module attributes.
        if isinstance(base, RefExpr) and cast(RefExpr,
                                              base).kind == MODULE_REF:
            file = cast(MypyFile, cast(RefExpr, base).node)
            names = file.names
            n = names.get(expr.name, None)
            if n:
                n = self.normalize_type_alias(n, expr)
                if not n:
                    return
                expr.kind = n.kind
                expr.fullname = n.fullname
                expr.node = n.node
            else:
                # We only catch some errors here; the rest will be
                # catched during type checking.
                #
                # This way we can report a larger number of errors in
                # one type checker run. If we reported errors here,
                # the build would terminate after semantic analysis
                # and we wouldn't be able to report any type errors.
                full_name = '%s.%s' % (file.fullname(), expr.name)
                if full_name in obsolete_name_mapping:
                    self.fail("Module has no attribute %r (it's now called %r)" % (
                        expr.name, obsolete_name_mapping[full_name]), expr)

    def visit_op_expr(self, expr: OpExpr) -> None:
        expr.left.accept(self)
        expr.right.accept(self)

    def visit_comparison_expr(self, expr: ComparisonExpr) -> None:
        for operand in expr.operands:
            operand.accept(self)

    def visit_unary_expr(self, expr: UnaryExpr) -> None:
        expr.expr.accept(self)

    def visit_index_expr(self, expr: IndexExpr) -> None:
        expr.base.accept(self)
        if refers_to_class_or_function(expr.base):
            # Special form -- type application.
            # Translate index to an unanalyzed type.
            types = []  # type: List[Type]
            if isinstance(expr.index, TupleExpr):
                items = (cast(TupleExpr, expr.index)).items
            else:
                items = [expr.index]
            for item in items:
                try:
                    typearg = expr_to_unanalyzed_type(item)
                except TypeTranslationError:
                    self.fail('Type expected within [...]', expr)
                    return
                typearg = self.anal_type(typearg)
                types.append(typearg)
            expr.analyzed = TypeApplication(expr.base, types)
            expr.analyzed.line = expr.line
        else:
            expr.index.accept(self)

    def visit_slice_expr(self, expr: SliceExpr) -> None:
        if expr.begin_index:
            expr.begin_index.accept(self)
        if expr.end_index:
            expr.end_index.accept(self)
        if expr.stride:
            expr.stride.accept(self)

    def visit_cast_expr(self, expr: CastExpr) -> None:
        expr.expr.accept(self)
        expr.type = self.anal_type(expr.type)

    def visit_type_application(self, expr: TypeApplication) -> None:
        expr.expr.accept(self)
        for i in range(len(expr.types)):
            expr.types[i] = self.anal_type(expr.types[i])

    def visit_list_comprehension(self, expr: ListComprehension) -> None:
        expr.generator.accept(self)

    def visit_set_comprehension(self, expr: SetComprehension) -> None:
        expr.generator.accept(self)

    def visit_dictionary_comprehension(self, expr: DictionaryComprehension) -> None:
        self.enter()
        self.analyse_comp_for(expr)
        expr.key.accept(self)
        expr.value.accept(self)
        self.leave()

    def visit_generator_expr(self, expr: GeneratorExpr) -> None:
        self.enter()
        self.analyse_comp_for(expr)
        expr.left_expr.accept(self)
        self.leave()

    def analyse_comp_for(self, expr: Union[GeneratorExpr,
                                           DictionaryComprehension]) -> None:
        """Analyses the 'comp_for' part of comprehensions.
        That is the part after 'for' in (x for x in l if p)
        """
        for index, sequence, conditions in zip(expr.indices, expr.sequences,
                                               expr.condlists):
            sequence.accept(self)
            # Bind index variables.
            self.analyse_lvalue(index)
            for cond in conditions:
                cond.accept(self)

    def visit_func_expr(self, expr: FuncExpr) -> None:
        self.analyse_function(expr)

    def visit_conditional_expr(self, expr: ConditionalExpr) -> None:
        expr.if_expr.accept(self)
        expr.cond.accept(self)
        expr.else_expr.accept(self)

    def visit__promote_expr(self, expr: PromoteExpr) -> None:
        expr.type = self.anal_type(expr.type)

    #
    # Helpers
    #

    def lookup(self, name: str, ctx: Context) -> SymbolTableNode:
        """Look up an unqualified name in all active namespaces."""
        # 1a. Name declared using 'global x' takes precedence
        if name in self.global_decls[-1]:
            if name in self.globals:
                return self.globals[name]
            else:
                self.name_not_defined(name, ctx)
                return None
        # 1b. Name declared using 'nonlocal x' takes precedence
        if name in self.nonlocal_decls[-1]:
            for table in reversed(self.locals[:-1]):
                if table is not None and name in table:
                    return table[name]
            else:
                self.name_not_defined(name, ctx)
                return None
        # 2. Class attributes (if within class definition)
        if self.is_class_scope() and name in self.type.names:
            return self.type[name]
        # 3. Local (function) scopes
        for table in reversed(self.locals):
            if table is not None and name in table:
                return table[name]
        # 4. Current file global scope
        if name in self.globals:
            return self.globals[name]
        # 5. Builtins
        b = self.globals.get('__builtins__', None)
        if b:
            table = cast(MypyFile, b.node).names
            if name in table:
                if name[0] == "_" and name[1] != "_":
                    self.name_not_defined(name, ctx)
                    return None
                node = table[name]
                # Only succeed if we are not using a type alias such List -- these must be
                # be accessed via the typing module.
                if node.node.name() == name:
                    return node
        # Give up.
        self.name_not_defined(name, ctx)
        self.check_for_obsolete_short_name(name, ctx)
        return None

    def check_for_obsolete_short_name(self, name: str, ctx: Context) -> None:
        matches = [obsolete_name
                   for obsolete_name in obsolete_name_mapping
                   if obsolete_name.rsplit('.', 1)[-1] == name]
        if len(matches) == 1:
            self.fail("(Did you mean '{}'?)".format(obsolete_name_mapping[matches[0]]), ctx)

    def lookup_qualified(self, name: str, ctx: Context) -> SymbolTableNode:
        if '.' not in name:
            return self.lookup(name, ctx)
        else:
            parts = name.split('.')
            n = self.lookup(parts[0], ctx)  # type: SymbolTableNode
            if n:
                for i in range(1, len(parts)):
                    if isinstance(n.node, TypeInfo):
                        n = cast(TypeInfo, n.node).get(parts[i])
                    elif isinstance(n.node, MypyFile):
                        n = cast(MypyFile, n.node).names.get(parts[i], None)
                    if not n:
                        self.name_not_defined(name, ctx)
                        break
                if n:
                    n = self.normalize_type_alias(n, ctx)
            return n

    def builtin_type(self, fully_qualified_name: str) -> Instance:
        node = self.lookup_fully_qualified(fully_qualified_name)
        info = cast(TypeInfo, node.node)
        return Instance(info, [])

    def lookup_fully_qualified(self, name: str) -> SymbolTableNode:
        """Lookup a fully qualified name.

        Assume that the name is defined. This happens in the global namespace -- the local
        module namespace is ignored.
        """
        assert '.' in name
        parts = name.split('.')
        n = self.modules[parts[0]]
        for i in range(1, len(parts) - 1):
            n = cast(MypyFile, n.names[parts[i]].node)
        return n.names[parts[-1]]

    def lookup_fully_qualified_or_none(self, name: str) -> SymbolTableNode:
        """Lookup a fully qualified name.

        Assume that the name is defined. This happens in the global namespace -- the local
        module namespace is ignored.
        """
        assert '.' in name
        parts = name.split('.')
        n = self.modules[parts[0]]
        for i in range(1, len(parts) - 1):
            next_sym = n.names.get(parts[i])
            if not next_sym:
                return None
            n = cast(MypyFile, next_sym.node)
        return n.names.get(parts[-1])

    def qualified_name(self, n: str) -> str:
        return self.cur_mod_id + '.' + n

    def enter(self) -> None:
        self.locals.append(SymbolTable())
        self.global_decls.append(set())
        self.nonlocal_decls.append(set())

    def leave(self) -> None:
        self.locals.pop()
        self.global_decls.pop()
        self.nonlocal_decls.pop()

    def is_func_scope(self) -> bool:
        return self.locals[-1] is not None

    def is_class_scope(self) -> bool:
        return self.type is not None and not self.is_func_scope()

    def add_symbol(self, name: str, node: SymbolTableNode,
                   context: Context) -> None:
        if self.is_func_scope():
            if name in self.locals[-1]:
                # Flag redefinition unless this is a reimport of a module.
                if not (node.kind == MODULE_REF and
                        self.locals[-1][name].node == node.node):
                    self.name_already_defined(name, context)
            self.locals[-1][name] = node
        elif self.type:
            self.type.names[name] = node
        else:
            if name in self.globals and (not isinstance(node.node, MypyFile) or
                                         self.globals[name].node != node.node):
                # Modules can be imported multiple times to support import
                # of multiple submodules of a package (e.g. a.x and a.y).
                self.name_already_defined(name, context)
            self.globals[name] = node

    def add_var(self, v: Var, ctx: Context) -> None:
        if self.is_func_scope():
            self.add_local(v, ctx)
        else:
            self.globals[v.name()] = SymbolTableNode(GDEF, v, self.cur_mod_id)
            v._fullname = self.qualified_name(v.name())

    def add_local(self, v: Var, ctx: Context) -> None:
        if v.name() in self.locals[-1]:
            self.name_already_defined(v.name(), ctx)
        v._fullname = v.name()
        self.locals[-1][v.name()] = SymbolTableNode(LDEF, v)

    def add_local_func(self, defn: FuncBase, ctx: Context) -> None:
        # TODO combine with above
        if defn.name() in self.locals[-1]:
            self.name_already_defined(defn.name(), ctx)
        self.locals[-1][defn.name()] = SymbolTableNode(LDEF, defn)

    def check_no_global(self, n: str, ctx: Context,
                        is_func: bool = False) -> None:
        if n in self.globals:
            if is_func and isinstance(self.globals[n].node, FuncDef):
                self.fail(("Name '{}' already defined (overload variants "
                           "must be next to each other)").format(n), ctx)
            else:
                self.name_already_defined(n, ctx)

    def name_not_defined(self, name: str, ctx: Context) -> None:
        message = "Name '{}' is not defined".format(name)
        extra = self.undefined_name_extra_info(name)
        if extra:
            message += ' {}'.format(extra)
        self.fail(message, ctx)

    def name_already_defined(self, name: str, ctx: Context) -> None:
        self.fail("Name '{}' already defined".format(name), ctx)

    def fail(self, msg: str, ctx: Context) -> None:
        self.errors.report(ctx.get_line(), msg)

    def undefined_name_extra_info(self, fullname: str) -> Optional[str]:
        if fullname in obsolete_name_mapping:
            return "(it's now called '{}')".format(obsolete_name_mapping[fullname])
        else:
            return None


class FirstPass(NodeVisitor):
    """First phase of semantic analysis"""

    def __init__(self, sem: SemanticAnalyzer) -> None:
        self.sem = sem
        self.pyversion = sem.pyversion

    def analyze(self, file: MypyFile, fnam: str, mod_id: str) -> None:
        """Perform the first analysis pass.

        Resolve the full names of definitions not nested within functions and
        construct type info structures, but do not resolve inter-definition
        references such as base classes.

        Also add implicit definitions such as __name__.
        """
        sem = self.sem
        sem.cur_mod_id = mod_id
        sem.errors.set_file(fnam)
        sem.globals = SymbolTable()
        sem.global_decls = [set()]
        sem.nonlocal_decls = [set()]
        sem.block_depth = [0]

        defs = file.defs

        # Add implicit definitions of module '__name__' etc.
        for name,t  in implicit_module_attrs.items():
            v = Var(name, UnboundType(t))
            v._fullname = self.sem.qualified_name(name)
            self.sem.globals[name] = SymbolTableNode(GDEF, v, self.sem.cur_mod_id)

        for d in defs:
            d.accept(self)

        # Add implicit definition of 'None' to builtins, as we cannot define a
        # variable with a None type explicitly.
        if mod_id == 'builtins':
            v = Var('None', NoneTyp())
            v._fullname = self.sem.qualified_name('None')
            self.sem.globals['None'] = SymbolTableNode(GDEF, v, self.sem.cur_mod_id)

    def visit_block(self, b: Block) -> None:
        if b.is_unreachable:
            return
        self.sem.block_depth[-1] += 1
        for node in b.body:
            node.accept(self)
        self.sem.block_depth[-1] -= 1

    def visit_assignment_stmt(self, s: AssignmentStmt) -> None:
        for lval in s.lvalues:
            self.sem.analyse_lvalue(lval, add_global=True,
                                    explicit_type=s.type is not None)

    def visit_func_def(self, d: FuncDef) -> None:
        sem = self.sem
        d.is_conditional = sem.block_depth[-1] > 0
        if d.name() in sem.globals:
            n = sem.globals[d.name()].node
            if sem.is_conditional_func(n, d):
                # Conditional function definition -- multiple defs are ok.
                d.original_def = cast(FuncDef, n)
            else:
                sem.check_no_global(d.name(), d, True)
        d._fullname = sem.qualified_name(d.name())
        sem.globals[d.name()] = SymbolTableNode(GDEF, d, sem.cur_mod_id)

    def visit_overloaded_func_def(self, d: OverloadedFuncDef) -> None:
        self.sem.check_no_global(d.name(), d)
        d._fullname = self.sem.qualified_name(d.name())
        self.sem.globals[d.name()] = SymbolTableNode(GDEF, d,
                                                     self.sem.cur_mod_id)

    def visit_class_def(self, d: ClassDef) -> None:
        self.sem.check_no_global(d.name, d)
        d.fullname = self.sem.qualified_name(d.name)
        info = TypeInfo(SymbolTable(), d)
        info.set_line(d.line)
        d.info = info
        self.sem.globals[d.name] = SymbolTableNode(GDEF, info,
                                                   self.sem.cur_mod_id)

    def visit_for_stmt(self, s: ForStmt) -> None:
        self.sem.analyse_lvalue(s.index, add_global=True)

    def visit_with_stmt(self, s: WithStmt) -> None:
        for n in s.target:
            if n:
                self.sem.analyse_lvalue(n, add_global=True)

    def visit_decorator(self, d: Decorator) -> None:
        d.var._fullname = self.sem.qualified_name(d.var.name())
        self.sem.add_symbol(d.var.name(), SymbolTableNode(GDEF, d.var), d)

    def visit_if_stmt(self, s: IfStmt) -> None:
        infer_reachability_of_if_statement(s, pyversion=self.pyversion)
        for node in s.body:
            node.accept(self)
        if s.else_body:
            s.else_body.accept(self)

    def visit_try_stmt(self, s: TryStmt) -> None:
        self.sem.analyze_try_stmt(s, self, add_global=True)


class ThirdPass(TraverserVisitor[None]):
    """The third and final pass of semantic analysis.

    Check type argument counts and values of generic types.
    """

    def __init__(self, errors: Errors) -> None:
        self.errors = errors

    def visit_file(self, file_node: MypyFile, fnam: str) -> None:
        self.errors.set_file(fnam)
        file_node.accept(self)

    def visit_func_def(self, fdef: FuncDef) -> None:
        self.errors.push_function(fdef.name())
        self.analyze(fdef.type)
        super().visit_func_def(fdef)
        self.errors.pop_function()

    def visit_class_def(self, tdef: ClassDef) -> None:
        for type in tdef.info.bases:
            self.analyze(type)
        info = tdef.info
        super().visit_class_def(tdef)

    def visit_assignment_stmt(self, s: AssignmentStmt) -> None:
        self.analyze(s.type)
        super().visit_assignment_stmt(s)

    def visit_cast_expr(self, e: CastExpr) -> None:
        self.analyze(e.type)
        super().visit_cast_expr(e)

    def visit_type_application(self, e: TypeApplication) -> None:
        for type in e.types:
            self.analyze(type)
        super().visit_type_application(e)

    def analyze(self, type: Type) -> None:
        if type:
            analyzer = TypeAnalyserPass3(self.fail)
            type.accept(analyzer)

    def fail(self, msg: str, ctx: Context) -> None:
        self.errors.report(ctx.get_line(), msg)


def self_type(typ: TypeInfo) -> Union[Instance, TupleType]:
    """For a non-generic type, return instance type representing the type.
    For a generic G type with parameters T1, .., Tn, return G[T1, ..., Tn].
    """
    tv = []  # type: List[Type]
    for i in range(len(typ.type_vars)):
        tv.append(TypeVarType(typ.type_vars[i], i + 1,
                          typ.defn.type_vars[i].values,
                          typ.defn.type_vars[i].upper_bound,
                          typ.defn.type_vars[i].variance))
    inst = Instance(typ, tv)
    if typ.tuple_type is None:
        return inst
    else:
        return TupleType(typ.tuple_type.items, inst)


def replace_implicit_first_type(sig: FunctionLike, new: Type) -> FunctionLike:
    if isinstance(sig, CallableType):
        return replace_leading_arg_type(sig, new)
    else:
        sig = cast(Overloaded, sig)
        return Overloaded([cast(CallableType, replace_implicit_first_type(i, new))
                           for i in sig.items()])


def set_callable_name(sig: Type, fdef: FuncDef) -> Type:
    if isinstance(sig, FunctionLike):
        if fdef.info:
            return sig.with_name(
                '"{}" of "{}"'.format(fdef.name(), fdef.info.name()))
        else:
            return sig.with_name('"{}"'.format(fdef.name()))
    else:
        return sig


def refers_to_fullname(node: Node, fullname: str) -> bool:
    """Is node a name or member expression with the given full name?"""
    return isinstance(node,
                      RefExpr) and cast(RefExpr, node).fullname == fullname


def refers_to_class_or_function(node: Node) -> bool:
    """Does semantically analyzed node refer to a class?"""
    return (isinstance(node, RefExpr) and
            isinstance(cast(RefExpr, node).node, (TypeInfo, FuncDef,
                                                  OverloadedFuncDef)))


def find_duplicate(list: List[T]) -> T:
    """If the list has duplicates, return one of the duplicates.

    Otherwise, return None.
    """
    for i in range(1, len(list)):
        if list[i] in list[:i]:
            return list[i]
    return None


def disable_typevars(nodes: List[SymbolTableNode]) -> None:
    for node in nodes:
        assert node.kind in (BOUND_TVAR, UNBOUND_TVAR)
        node.kind = UNBOUND_TVAR


def enable_typevars(nodes: List[SymbolTableNode]) -> None:
    for node in nodes:
        assert node.kind in (BOUND_TVAR, UNBOUND_TVAR)
        node.kind = BOUND_TVAR


def remove_imported_names_from_symtable(names: SymbolTable,
                                        module: str) -> None:
    """Remove all imported names from the symbol table of a module."""
    removed = []  # type: List[str]
    for name, node in names.items():
        fullname = node.node.fullname()
        prefix = fullname[:fullname.rfind('.')]
        if prefix != module:
            removed.append(name)
    for name in removed:
        del names[name]


def infer_reachability_of_if_statement(s: IfStmt, pyversion: int) -> None:
    always_true = False
    for i in range(len(s.expr)):
        result = infer_if_condition_value(s.expr[i], pyversion)
        if result == ALWAYS_FALSE:
            # The condition is always false, so we skip the if/elif body.
            mark_block_unreachable(s.body[i])
        elif result == ALWAYS_TRUE:
            # This condition is always true, so all of the remaining
            # elif/else bodies will never be executed.
            always_true = True
            for body in s.body[i + 1:]:
                mark_block_unreachable(s.body[i])
            if s.else_body:
                mark_block_unreachable(s.else_body)
            break


def infer_if_condition_value(expr: Node, pyversion: int) -> int:
    """Infer whether if condition is always true/false.

    Return ALWAYS_TRUE if always true, ALWAYS_FALSE if always false,
    and TRUTH_VALUE_UNKNOWN otherwise.
    """
    name = ''
    negated = False
    alias = expr
    if isinstance(alias, UnaryExpr):
        if alias.op == 'not':
            expr = alias.expr
            negated = True
    if isinstance(expr, NameExpr):
        name = expr.name
    elif isinstance(expr, MemberExpr):
        name = expr.name
    result = TRUTH_VALUE_UNKNOWN
    if name == 'PY2':
        result = ALWAYS_TRUE if pyversion == 2 else ALWAYS_FALSE
    elif name == 'PY3':
        result = ALWAYS_TRUE if pyversion == 3 else ALWAYS_FALSE
    elif name == 'MYPY':
        result = ALWAYS_TRUE
    if negated:
        if result == ALWAYS_TRUE:
            result = ALWAYS_FALSE
        elif result == ALWAYS_FALSE:
            result = ALWAYS_TRUE
    return result


def mark_block_unreachable(block: Block) -> None:
    block.is_unreachable = True
    block.accept(MarkImportsUnreachableVisitor())


class MarkImportsUnreachableVisitor(TraverserVisitor):
    """Visitor that flags all imports nested within a node as unreachable."""

    def visit_import(self, node: Import) -> None:
        node.is_unreachable = True

    def visit_import_from(self, node: ImportFrom) -> None:
        node.is_unreachable = True

    def visit_import_all(self, node: ImportAll) -> None:
        node.is_unreachable = True<|MERGE_RESOLUTION|>--- conflicted
+++ resolved
@@ -271,16 +271,11 @@
         return list(zip(names, tvars))
 
     def find_type_variables_in_type(
-<<<<<<< HEAD
             self, type: Type) -> List[Tuple[str, TypeVarExpr]]:
-        """Return a list of all unique type variable references in type."""
-=======
-            self, type: Type) -> List[Tuple[str, List[Type]]]:
-        """Return a list of all unique type variable references in an non-analyzed type.
+        """Return a list of all unique type variable references in type.
 
         This effectively does partial name binding, results of which are mostly thrown away.
         """
->>>>>>> bbb2dd4f
         result = []  # type: List[Tuple[str, List[Type]]]
         if isinstance(type, UnboundType):
             name = type.name
