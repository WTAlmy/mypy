--- conflicted
+++ resolved
@@ -64,11 +64,7 @@
 from mypy.types import (
     NoneTyp, Callable, Overloaded, Instance, Type, TypeVar, AnyType,
     FunctionLike, UnboundType, TypeList, ErrorType, TypeVarDef,
-<<<<<<< HEAD
-    replace_self_type, TupleType, UnionType
-=======
-    replace_leading_arg_type, TupleType
->>>>>>> 6afa3b92
+    replace_leading_arg_type, TupleType, UnionType
 )
 from mypy.nodes import function_type, implicit_module_attrs
 from mypy.typeanal import TypeAnalyser, TypeAnalyserPass3, analyse_node
